--- conflicted
+++ resolved
@@ -8,14 +8,12 @@
 ```
 ## OSX 
 conda env create -f environment_osx.yml  # if mamba, use ``mamba env create -f environment_osx.yml``
+## LINUX GPU
+conda env create -f environment_gpu.yml # if mamba, use ``mamba env create -f environment_gpu.yml``
+pip install pyg_lib torch_scatter torch_sparse torch_cluster torch_spline_conv -f https://data.pyg.org/whl/torch-2.1.0+cu118.html
 ## LINUX CPU
 conda env create -f environment_cpu.yml  # if mamba, use ``mamba env create -f environment_cpu.yml``
 pip install pyg_lib torch_scatter torch_sparse torch_cluster torch_spline_conv -f https://data.pyg.org/whl/torch-2.1.0+cpu.html
-
-## LINUX GPU
-conda env create -f environment_gpu.yml # if mamba, use ``mamba env create -f environment_gpu.yml``
-pip install pyg_lib torch_scatter torch_sparse torch_cluster torch_spline_conv -f https://data.pyg.org/whl/torch-2.1.0+cu118.html
-
 ```
 _The yml files for Linux should also work for Windows but this is not validated yet due to travel commitments, we will do so ASAP (by 15 Feb 24) and will update this section accordingly._ 
 
@@ -115,11 +113,7 @@
 ## PSICHIC<sub>XL</sub>: Multitask Prediction Training on Large-scale Interaction Dataset
 The PSICHIC<sub>XL</sub> was previously referred to as the pre-trained multi-task PSICHIC. The PSICHIC<sub>A1R</sub> was previously referred to as the fine-tuned multi-task PSICHIC. We changed the name to clarify that PSICHIC<sub>XL</sub> can be used as is without any additional training. However, PSICHIC<sub>XL</sub> can potentially improve its ranking capabilities in virtual screening when fine-tuned on data specific to a protein target, e.g., the PSICHIC<sub>A<sub>1</sub>R</sub> we show below using A<sub>1</sub>R-related data.
 
-<<<<<<< HEAD
 ### Training PSICHIC<sub>XL</sub> (AKA Pre-trained PSICHIC in Preprint)
-=======
-### Training PSICHIC<sub>XL</sub>
->>>>>>> e09ec2bc
 ```
 python main.py --datafolder dataset/large_scale_interaction_dataset --result_path PSICHIC_MultiTask_Pretrain --lrate 1e-5 --sampling_col pretrain_sampling_weight --regression_task True --mclassification_task 3 --total_iters 300000 --evaluate_step 25000
 ```
